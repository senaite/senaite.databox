--- conflicted
+++ resolved
@@ -1,11 +1,8 @@
 1.5.0 (unreleased)
 ------------------
 
-<<<<<<< HEAD
 - #33 Fix date issues when user inputs: date out of bound or date_to earlier than date_from
-=======
 - #35 Allow to query Auto Import Log type
->>>>>>> 3032f6b2
 
 
 1.4.1 (2024-01-03)
